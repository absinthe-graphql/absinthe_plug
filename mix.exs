defmodule Absinthe.Plug.Mixfile do
  use Mix.Project

  @version "1.5.9"

  def project do
    [
      app: :absinthe_plug,
      version: @version,
<<<<<<< HEAD
      elixir: "~> 1.12",
=======
      elixir: "~> 1.13",
>>>>>>> 916d818e
      build_embedded: Mix.env() == :prod,
      start_permanent: Mix.env() == :prod,
      elixirc_paths: elixirc_paths(Mix.env()),
      package: package(),
      source_url: "https://github.com/absinthe-graphql/absinthe_plug",
      docs: [source_ref: "v#{@version}", main: "Absinthe.Plug"],
      deps: deps(),
      dialyzer: [
        plt_add_apps: [:mix],
        plt_add_deps: :apps_direct,
        plt_file: {:no_warn, "priv/plts/project.plt"}
      ]
    ]
  end

  defp package do
    [
      description: "Plug support for Absinthe, the GraphQL toolkit for Elixir",
      files: ["lib", "mix.exs", "README*"],
      maintainers: ["Ben Wilson", "Bruce Williams"],
      licenses: ["MIT"],
      links: %{
        Website: "https://absinthe-graphql.org",
        Changelog: "https://github.com/absinthe-graphql/absinthe_plug/blob/master/CHANGELOG.md",
        GitHub: "https://github.com/absinthe-graphql/absinthe_plug"
      }
    ]
  end

  def application do
    [extra_applications: [:logger, :inets]]
  end

  # Specifies which paths to compile per environment.
  defp elixirc_paths(:test), do: ["lib", "test/support"]
  defp elixirc_paths(_), do: ["lib"]

  defp deps do
    [
      {:absinthe, "~> 1.7"},
      {:plug, "~> 1.4"},
      {:jason, ">= 0.0.0", only: [:dev, :test]},
      {:ex_doc, "~> 0.20", only: :dev},
      {:dialyxir, "~> 1.3", only: [:dev, :test], runtime: false}
    ]
  end
end<|MERGE_RESOLUTION|>--- conflicted
+++ resolved
@@ -7,11 +7,7 @@
     [
       app: :absinthe_plug,
       version: @version,
-<<<<<<< HEAD
-      elixir: "~> 1.12",
-=======
       elixir: "~> 1.13",
->>>>>>> 916d818e
       build_embedded: Mix.env() == :prod,
       start_permanent: Mix.env() == :prod,
       elixirc_paths: elixirc_paths(Mix.env()),
