defmodule Absinthe.Plug.GraphiQL.Assets do
  @moduledoc """
  """

  @config Application.get_env(:absinthe_plug, Absinthe.Plug.GraphiQL)
  @default_config [
    source: :smart,
    local_url_path: "/absinthe_graphiql",
    local_directory: "priv/static/absinthe_graphiql",
    local_source: ":package/:alias",
    remote_source: "https://cdn.jsdelivr.net/npm/:package@:version/:file"
  ]

  @react_version "15.6.1"

  @assets [
    {"whatwg-fetch", "2.0.3",
     [
       {"fetch.min.js", "fetch.js"}
     ]},
    {"react", @react_version,
     [
       {"dist/react.min.js", "react.js"}
     ]},
    {"react-dom", @react_version,
     [
       {"dist/react-dom.min.js", "react-dom.js"}
     ]},
    {"bootstrap", "3.3.7",
     [
       {"dist/fonts/glyphicons-halflings-regular.eot", "fonts/glyphicons-halflings-regular.eot"},
       {"dist/fonts/glyphicons-halflings-regular.ttf", "fonts/glyphicons-halflings-regular.ttf"},
       {"dist/fonts/glyphicons-halflings-regular.woff2",
        "fonts/glyphicons-halflings-regular.woff2"},
       {"dist/fonts/glyphicons-halflings-regular.svg", "fonts/glyphicons-halflings-regular.svg"},
       {"dist/css/bootstrap.min.css", "css/bootstrap.css"}
     ]},
    {"graphiql", "0.11.10",
     [
       "graphiql.css",
       {"graphiql.min.js", "graphiql.js"}
     ]},
    {"graphiql-workspace", "1.1.4",
     [
       "graphiql-workspace.css",
       {"graphiql-workspace.min.js", "graphiql-workspace.js"}
     ]},
    # Used by graphql-playground
    {"typeface-source-code-pro", "0.0.44",
     [
       {"index.css", "index.css"},
       {"files/source-code-pro-latin-400.woff2", "files/source-code-pro-latin-400.woff2"},
       {"files/source-code-pro-latin-700.woff2", "files/source-code-pro-latin-700.woff2"}
     ]},
    # Used by graphql-playground
<<<<<<< HEAD
    {"typeface-open-sans", "0.0.44", [
      {"index.css", "index.css"},
      {"files/open-sans-latin-300.woff2", "files/open-sans-latin-300.woff2"},
      {"files/open-sans-latin-400.woff2", "files/open-sans-latin-400.woff2"},
      {"files/open-sans-latin-600.woff2", "files/open-sans-latin-600.woff2"},
      {"files/open-sans-latin-700.woff2", "files/open-sans-latin-700.woff2"},
    ]},
    {"@absinthe/graphql-playground", "1.3.5", [
      {"dist/main.js", "playground.js"}
    ]},
    {"@absinthe/socket-graphiql", "0.1.1", [
      {"compat/umd/index.js", "socket-graphiql.js"},
    ]},
=======
    {"typeface-open-sans", "0.0.44",
     [
       {"index.css", "index.css"},
       {"files/open-sans-latin-300.woff2", "files/open-sans-latin-300.woff2"},
       {"files/open-sans-latin-400.woff2", "files/open-sans-latin-400.woff2"},
       {"files/open-sans-latin-600.woff2", "files/open-sans-latin-600.woff2"},
       {"files/open-sans-latin-700.woff2", "files/open-sans-latin-700.woff2"}
     ]},
    {"@absinthe/graphql-playground", "1.2.0",
     [
       {"build/static/css/middleware.css", "playground.css"},
       {"build/static/js/middleware.js", "playground.js"}
     ]},
    {"@absinthe/socket-graphiql", "0.1.1",
     [
       {"compat/umd/index.js", "socket-graphiql.js"}
     ]}
>>>>>>> aa6c3a04
  ]

  def assets_config do
    case @config do
      nil ->
        @default_config

      config ->
        Keyword.merge(@default_config, Keyword.get(config, :assets, []))
    end
  end

  def get_assets do
    reduce_assets(
      %{},
      &Map.put(
        &2,
        build_asset_path(:local_source, &1),
        asset_source_url(assets_config()[:source], &1)
      )
    )
  end

  def get_remote_asset_mappings do
    reduce_assets(
      [],
      &(&2 ++
          [
            {
              local_asset_path(&1),
              asset_source_url(:remote, &1)
            }
          ])
    )
  end

  defp reduce_assets(initial, reducer) do
    Enum.reduce(@assets, initial, fn {package, version, files}, acc ->
      Enum.reduce(files, acc, &reducer.({package, version, &1}, &2))
    end)
  end

  defp local_asset_path(asset) do
    Path.join(assets_config()[:local_directory], build_asset_path(:local_source, asset))
  end

  defp asset_source_url(:smart, asset) do
    if File.exists?(local_asset_path(asset)) do
      asset_source_url(:local, asset)
    else
      asset_source_url(:remote, asset)
    end
  end

  defp asset_source_url(:local, asset) do
    Path.join(assets_config()[:local_url_path], build_asset_path(:local_source, asset))
  end

  defp asset_source_url(:remote, asset) do
    build_asset_path(:remote_source, asset)
  end

  defp build_asset_path(source, {package, version, {real_path, aliased_path}}) do
    assets_config()[source]
    |> String.replace(":package", package)
    |> String.replace(":version", version)
    |> String.replace(":file", real_path)
    |> String.replace(":alias", aliased_path)
  end

  defp build_asset_path(source, {package, version, path}) do
    build_asset_path(source, {package, version, {path, path}})
  end
end<|MERGE_RESOLUTION|>--- conflicted
+++ resolved
@@ -53,7 +53,6 @@
        {"files/source-code-pro-latin-700.woff2", "files/source-code-pro-latin-700.woff2"}
      ]},
     # Used by graphql-playground
-<<<<<<< HEAD
     {"typeface-open-sans", "0.0.44", [
       {"index.css", "index.css"},
       {"files/open-sans-latin-300.woff2", "files/open-sans-latin-300.woff2"},
@@ -67,25 +66,6 @@
     {"@absinthe/socket-graphiql", "0.1.1", [
       {"compat/umd/index.js", "socket-graphiql.js"},
     ]},
-=======
-    {"typeface-open-sans", "0.0.44",
-     [
-       {"index.css", "index.css"},
-       {"files/open-sans-latin-300.woff2", "files/open-sans-latin-300.woff2"},
-       {"files/open-sans-latin-400.woff2", "files/open-sans-latin-400.woff2"},
-       {"files/open-sans-latin-600.woff2", "files/open-sans-latin-600.woff2"},
-       {"files/open-sans-latin-700.woff2", "files/open-sans-latin-700.woff2"}
-     ]},
-    {"@absinthe/graphql-playground", "1.2.0",
-     [
-       {"build/static/css/middleware.css", "playground.css"},
-       {"build/static/js/middleware.js", "playground.js"}
-     ]},
-    {"@absinthe/socket-graphiql", "0.1.1",
-     [
-       {"compat/umd/index.js", "socket-graphiql.js"}
-     ]}
->>>>>>> aa6c3a04
   ]
 
   def assets_config do
