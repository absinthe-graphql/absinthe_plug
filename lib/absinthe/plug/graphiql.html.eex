<!--
The request to this GraphQL server provided the header "Accept: text/html"
and as a result has been presented GraphiQL - an in-browser IDE for
exploring GraphQL.
If you wish to receive JSON, provide the header "Accept: application/json" or
add "&raw" to the end of the URL within a browser.
-->
<!DOCTYPE html>
<html>
<head>
  <meta name="referrer" content="no-referrer" />
  <style>
    html, body {
      height: 100%;
      margin: 0;
      overflow: hidden;
      width: 100%;
    }
  </style>
<<<<<<< HEAD
  <link href="<%= assets["graphiql.css"] %>" rel="stylesheet" />
  <script src="<%= assets["fetch.js"] %>"></script>
  <script src="<%= assets["react.js"] %>"></script>
  <script src="<%= assets["react-dom.js"] %>"></script>
  <script src="<%= assets["graphiql.js"] %>"></script>
=======
  <link href="//cdn.jsdelivr.net/graphiql/<%= graphiql_version %>/graphiql.css" rel="stylesheet" />
  <script src="//cdn.jsdelivr.net/fetch/2.0.1/fetch.min.js"></script>
  <script src="//cdn.jsdelivr.net/react/15.4.2/react.min.js"></script>
  <script src="//cdn.jsdelivr.net/react/15.4.2/react-dom.min.js"></script>
  <script src="//cdn.jsdelivr.net/graphiql/<%= graphiql_version %>/graphiql.min.js"></script>
  <%= if socket_url do %>
    <script src="//unpkg.com/graphiql-subscriptions-fetcher@0.0.2/browser/client.js"></script>
    <script src="//unpkg.com/phoenix@1.2.1/priv/static/phoenix.js"></script>
    <script src="//unpkg.com/absinthe-phoenix@0.1.0"></script>
  <%= end %>
>>>>>>> cdaba549
</head>
<body>

  <script>
    // Collect the URL parameters
    var parameters = {};
    window.location.search.substr(1).split('&').forEach(function (entry) {
      var eq = entry.indexOf('=');
      if (eq >= 0) {
        parameters[decodeURIComponent(entry.slice(0, eq))] =
          decodeURIComponent(entry.slice(eq + 1));
      }
    });
    // Produce a Location query string from a parameter object.
    function locationQuery(params) {
      return '?' + Object.keys(params).map(function (key) {
        return encodeURIComponent(key) + '=' +
          encodeURIComponent(params[key]);
      }).join('&');
    }
    // Derive a fetch URL from the current URL, sans the GraphQL parameters.
    var graphqlParamNames = {
      query: true,
      variables: true,
      operationName: true
    };
    var otherParams = {};
    for (var k in parameters) {
      if (parameters.hasOwnProperty(k) && graphqlParamNames[k] !== true) {
        otherParams[k] = parameters[k];
      }
    }
    var fetchURL = locationQuery(otherParams);
    // Defines a GraphQL fetcher using the fetch API.
    function graphQLFetcher(graphQLParams) {
      return fetch(fetchURL, {
        method: 'post',
        headers: {
          'Accept': 'application/json',
          'Content-Type': 'application/json'
        },
        body: JSON.stringify(graphQLParams),
        credentials: 'include',
      }).then(function (response) {
        return response.text();
      }).then(function (responseBody) {
        try {
          return JSON.parse(responseBody);
        } catch (error) {
          return responseBody;
        }
      });
    }

    <%= if socket_url do %>

      var protocol;
      if (window.location.protocol === "https:") {
        protocol = "wss:"
      } else {
        protocol = "ws:"
      }

      var client = new AbsinthePhoenix.default(<%= socket_url %>);
      // stop doing this eventually
      var serverSubscriptionId;
      client.old_subscribe = client.subscribe
      client.subscribe = function(doc, cb) {
        this.old_subscribe(doc, cb).then(function(resp) { serverSubscriptionId = resp.subscriptionId});
        // mock client generated subscription id
        return "1"
      };

      client.old_unsubscribe = client.unsubscribe
      client.unsubscribe = function(clientSubscriptionId) {
        this.old_unsubscribe(serverSubscriptionId);
      };

      client.dispatchSubscriptionCallback = function(resp, cb) {
        // GraphiQL wants the data as a string
        cb(JSON.stringify(resp.result, null, 2));
      }

      client.connect()
        .then(function () { console.log('Connected.'); })
        .catch(function (e) { console.error(`Couldn't connect`, e) });
      var graphQLFetcher = window.GraphiQLSubscriptionsFetcher.graphQLFetcher(client, graphQLFetcher);

    <%= end %>
    // When the query and variables string is edited, update the URL bar so
    // that it can be easily shared.
    function onEditQuery(newQuery) {
      parameters.query = newQuery;
      updateURL();
    }
    function onEditVariables(newVariables) {
      parameters.variables = newVariables;
      updateURL();
    }
    function updateURL() {
      history.replaceState(null, null, locationQuery(parameters));
    }
    // Render <GraphiQL /> into the body.
    ReactDOM.render(
      React.createElement(GraphiQL, {
        fetcher: graphQLFetcher,
        onEditQuery: onEditQuery,
        onEditVariables: onEditVariables,
        query: '<%= query_string %>',
        response: '<%= result_string %>',
        variables: '<%= variables_string %>',
      }),
      document.body
    );
  </script>
</body>
</html><|MERGE_RESOLUTION|>--- conflicted
+++ resolved
@@ -17,24 +17,16 @@
       width: 100%;
     }
   </style>
-<<<<<<< HEAD
   <link href="<%= assets["graphiql.css"] %>" rel="stylesheet" />
   <script src="<%= assets["fetch.js"] %>"></script>
   <script src="<%= assets["react.js"] %>"></script>
   <script src="<%= assets["react-dom.js"] %>"></script>
   <script src="<%= assets["graphiql.js"] %>"></script>
-=======
-  <link href="//cdn.jsdelivr.net/graphiql/<%= graphiql_version %>/graphiql.css" rel="stylesheet" />
-  <script src="//cdn.jsdelivr.net/fetch/2.0.1/fetch.min.js"></script>
-  <script src="//cdn.jsdelivr.net/react/15.4.2/react.min.js"></script>
-  <script src="//cdn.jsdelivr.net/react/15.4.2/react-dom.min.js"></script>
-  <script src="//cdn.jsdelivr.net/graphiql/<%= graphiql_version %>/graphiql.min.js"></script>
   <%= if socket_url do %>
-    <script src="//unpkg.com/graphiql-subscriptions-fetcher@0.0.2/browser/client.js"></script>
-    <script src="//unpkg.com/phoenix@1.2.1/priv/static/phoenix.js"></script>
-    <script src="//unpkg.com/absinthe-phoenix@0.1.0"></script>
+    <script src="<%= assets["graphiql-subscriptions-fetcher/browser/client.js"] %>"></script>
+    <script src="<%= assets["phoenix.js"] %>"></script>
+    <script src="<%= assets["absinthe-phoenix.js"] %>"></script>
   <%= end %>
->>>>>>> cdaba549
 </head>
 <body>
 
