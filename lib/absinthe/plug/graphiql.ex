defmodule Absinthe.Plug.GraphiQL do
  @moduledoc """
  Provides a GraphiQL interface.

  ## Examples

  Serve the GraphiQL "advanced" interface at `/graphiql`, but only in
  development:

      if Mix.env == :dev do
        forward "/graphiql",
          Absinthe.Plug.GraphiQL,
          schema: MyApp.Schema
      end

  Use the "simple" interface (original GraphiQL) instead:

      if Mix.env == :dev do
        forward "/graphiql",
          Absinthe.Plug.GraphiQL,
          schema: MyApp.Schema,
          interface: :simple

  ## Interface Selection

  The GraphiQL interface can be switched using the `:interface` option.

  - `:advanced` (default) will serve the [GraphiQL Workspace](https://github.com/OlegIlyenko/graphiql-workspace) interface from Oleg Ilyenko.
  - `:simple` will serve the original [GraphiQL](https://github.com/graphql/graphiql) interface from Facebook.

  See `Absinthe.Plug` for the other  options.

  ## Default Headers

  You can optionally provide default headers if the advanced interface (GraphiQL Workspace) is selected.
  Note that you may have to clean up your existing workspace by clicking the trashcan icon in order to see the newly set default headers.

      forward "/graphiql",
        Absinthe.Plug.GraphiQL,
        schema: MyApp.Schema,
        default_headers: {__MODULE__, :graphiql_headers}

      def graphiql_headers do
        %{
          "X-CSRF-Token" => Plug.CSRFProtection.get_csrf_token(),
          "X-Foo" => "Bar"
        }
      end

  ## Default URL

  You can also optionally set the default URL to be used for sending the queries to. This only applies to the advanced interface (GraphiQL Workspace).

      forward "/graphiql",
        Absinthe.Plug.GraphiQL,
        schema: MyApp.Schema,
        default_url: "https://api.mydomain.com/graphql"
  """

  require EEx
  EEx.function_from_file :defp, :graphiql_html, Path.join(__DIR__, "graphiql.html.eex"),
<<<<<<< HEAD
    [:query_string, :variables_string, :result_string, :assets]
=======
    [:graphiql_version, :query_string, :variables_string, :result_string, :socket_url]
>>>>>>> cdaba549

  EEx.function_from_file :defp, :graphiql_workspace_html, Path.join(__DIR__, "graphiql_workspace.html.eex"),
    [:query_string, :variables_string, :default_headers, :default_url, :assets]

  @behaviour Plug

  import Plug.Conn

  @type opts :: [
    schema: atom,
    adapter: atom,
    path: binary,
    context: map,
    json_codec: atom | {atom, Keyword.t},
    interface: :advanced | :simple,
    default_headers: {module, atom},
    default_url: binary,
<<<<<<< HEAD
    assets: Keyword.t,
=======
    socket: module,
    socket_url: binary,
>>>>>>> cdaba549
  ]

  @doc false
  @spec init(opts :: opts) :: map
  def init(opts) do
    assets = Absinthe.Plug.GraphiQL.Assets.get_assets(:local)

    opts
    |> Absinthe.Plug.init
    |> Map.put(:interface, Keyword.get(opts, :interface) || :advanced)
    |> Map.put(:default_headers, Keyword.get(opts, :default_headers))
    |> Map.put(:default_url, Keyword.get(opts, :default_url))
<<<<<<< HEAD
    |> Map.put(:assets, assets)
=======
    |> Map.put(:socket, Keyword.get(opts, :socket))
    |> Map.put(:socket_url, Keyword.get(opts, :socket_url))
>>>>>>> cdaba549
  end

  @doc false
  def call(conn, config) do
    case html?(conn) do
      true -> do_call(conn, config)
      _ -> Absinthe.Plug.call(conn, config)
    end
  end

  defp html?(conn) do
    Plug.Conn.get_req_header(conn, "accept")
    |> List.first
    |> case do
      string when is_binary(string) ->
        String.contains?(string, "text/html")
      _ ->
        false
    end
  end

  defp do_call(conn, %{json_codec: json_codec, interface: interface} = config) do
    config = case config[:default_headers] do
        nil -> Map.put(config, :default_headers, "[]")
        {module, fun} when is_atom(fun) ->
          header_string =
            apply(module, fun, [])
            |> Enum.map(fn {k, v} -> %{"name" => k, "value" => v} end)
            |> json_codec.module.encode!(pretty: true)

          Map.put(config, :default_headers, header_string)
        val ->
          raise "invalid default headers: #{inspect val}"
      end

    with {:ok, conn, request} <- Absinthe.Plug.Request.parse(conn, config),
         {:process, request} <- select_mode(request),
         {:ok, request} <- Absinthe.Plug.ensure_processable(request, config),
         :ok <- Absinthe.Plug.Request.log(request, config.log_level) do

      conn_info = %{
        conn_private: (conn.private[:absinthe] || %{}) |> Map.put(:http_method, conn.method),
      }

      case Absinthe.Plug.run_request(request, conn_info, config) do
        {:ok, result} ->
          query = hd(request.queries) # GraphiQL doesn't batch requests, so the first query is the only one
          {:ok, conn, result, query.variables, query.document || ""}
        {:error, {:http_method, _}, _} ->
          query = hd(request.queries)
          {:http_method_error, query.variables, query.document || ""}
        other -> other
      end
    end
    |> case do
      {:ok, conn, result, variables, query} ->
        query = query |> js_escape

        var_string = variables
        |> config.json_codec.module.encode!(pretty: true)
        |> js_escape


        result = result
        |> config.json_codec.module.encode!(pretty: true)
        |> js_escape

        config = %{
          query: query,
          var_string: var_string,
          result: result,
        } |> Map.merge(config)

        conn
<<<<<<< HEAD
        |> render_interface(interface, query: query, var_string: var_string,
                                       default_headers: default_headers,
                                       result: result, default_url: default_url,
                                       assets: config[:assets])
=======
        |> render_interface(interface, config)
>>>>>>> cdaba549

      {:input_error, msg} ->
        conn
        |> send_resp(400, msg)

      :start_interface ->
<<<<<<< HEAD
         conn
         |> render_interface(interface, default_headers: default_headers,
                                        default_url: default_url,
                                        assets: config[:assets])
=======
>>>>>>> cdaba549

        conn
        |> render_interface(interface, config)

      {:http_method_error, variables, query} ->
        query = query |> js_escape

        var_string =
          variables
          |> config.json_codec.module.encode!(pretty: true)
          |> js_escape

        config = %{
          query: query,
          var_string: var_string,
        } |> Map.merge(config)

        conn
        |> render_interface(interface, config)

      {:error, error, _} when is_binary(error) ->
        conn
        |> send_resp(500, error)

    end
  end

  @spec select_mode(request :: Absinthe.Plug.Request.t) :: :start_interface | {:process, Absinthe.Plug.Request.t}
  defp select_mode(%{queries: [%Absinthe.Plug.Request.Query{document: nil}]}), do: :start_interface
  defp select_mode(request), do: {:process, request}

  defp find_socket_path(endpoint, socket) do
    endpoint.__sockets__
    |> Enum.find(fn {_, module} ->
      module == socket
    end)
    |> case do
      {path, _} -> {:ok, path}
      _ -> :error
    end
  end

  @render_defaults %{query: "", var_string: "", results: ""}

  @spec render_interface(conn :: Conn.t, interface :: :advanced | :simple, opts :: Keyword.t) :: Conn.t
  defp render_interface(conn, interface, opts)
  defp render_interface(conn, :simple, opts) do
    opts = Map.merge(@render_defaults, opts)

    opts = with \
      {:ok, socket} <- Map.fetch(opts, :socket),
      %{private: %{phoenix_endpoint: endpoint}} <- conn,
      {:ok, socket_path} <- find_socket_path(endpoint, socket) do
        socket_url = "`${protocol}//${window.location.host}#{socket_path}`"
        Map.put(opts, :socket_url, socket_url)
      else
        _ ->
          opts
      end

    graphiql_html(
<<<<<<< HEAD
      opts[:query], opts[:var_string], opts[:result], opts[:assets]
=======
      @graphiql_version,
      opts[:query], opts[:var_string], opts[:result], opts[:socket_url]
>>>>>>> cdaba549
    )
    |> rendered(conn)
  end
  defp render_interface(conn, :advanced, opts) do
    opts = Map.merge(@render_defaults, opts)
    graphiql_workspace_html(
<<<<<<< HEAD
      opts[:query], opts[:var_string], opts[:default_headers],
      default_url(opts[:default_url]), opts[:assets]
=======
      @graphiql_workspace_version,
      opts[:query],
      opts[:var_string],
      opts[:default_headers],
      default_url(opts[:default_url])
>>>>>>> cdaba549
    )
    |> rendered(conn)
  end

  defp default_url(nil), do: "window.location.origin + window.location.pathname"
  defp default_url(url), do: "'#{url}'"

  @spec rendered(String.t, Plug.Conn.t) :: Conn.t
  defp rendered(html, conn) do
    conn
    |> put_resp_content_type("text/html")
    |> send_resp(200, html)
  end

  defp js_escape(string) do
    string
    |> String.replace(~r/\n/, "\\n")
    |> String.replace(~r/'/, "\\'")
  end
end<|MERGE_RESOLUTION|>--- conflicted
+++ resolved
@@ -59,11 +59,7 @@
 
   require EEx
   EEx.function_from_file :defp, :graphiql_html, Path.join(__DIR__, "graphiql.html.eex"),
-<<<<<<< HEAD
-    [:query_string, :variables_string, :result_string, :assets]
-=======
-    [:graphiql_version, :query_string, :variables_string, :result_string, :socket_url]
->>>>>>> cdaba549
+    [:query_string, :variables_string, :result_string, :socket_url, :assets]
 
   EEx.function_from_file :defp, :graphiql_workspace_html, Path.join(__DIR__, "graphiql_workspace.html.eex"),
     [:query_string, :variables_string, :default_headers, :default_url, :assets]
@@ -81,12 +77,9 @@
     interface: :advanced | :simple,
     default_headers: {module, atom},
     default_url: binary,
-<<<<<<< HEAD
     assets: Keyword.t,
-=======
     socket: module,
     socket_url: binary,
->>>>>>> cdaba549
   ]
 
   @doc false
@@ -99,12 +92,9 @@
     |> Map.put(:interface, Keyword.get(opts, :interface) || :advanced)
     |> Map.put(:default_headers, Keyword.get(opts, :default_headers))
     |> Map.put(:default_url, Keyword.get(opts, :default_url))
-<<<<<<< HEAD
     |> Map.put(:assets, assets)
-=======
     |> Map.put(:socket, Keyword.get(opts, :socket))
     |> Map.put(:socket_url, Keyword.get(opts, :socket_url))
->>>>>>> cdaba549
   end
 
   @doc false
@@ -179,27 +169,13 @@
         } |> Map.merge(config)
 
         conn
-<<<<<<< HEAD
-        |> render_interface(interface, query: query, var_string: var_string,
-                                       default_headers: default_headers,
-                                       result: result, default_url: default_url,
-                                       assets: config[:assets])
-=======
         |> render_interface(interface, config)
->>>>>>> cdaba549
 
       {:input_error, msg} ->
         conn
         |> send_resp(400, msg)
 
       :start_interface ->
-<<<<<<< HEAD
-         conn
-         |> render_interface(interface, default_headers: default_headers,
-                                        default_url: default_url,
-                                        assets: config[:assets])
-=======
->>>>>>> cdaba549
 
         conn
         |> render_interface(interface, config)
@@ -261,28 +237,15 @@
       end
 
     graphiql_html(
-<<<<<<< HEAD
-      opts[:query], opts[:var_string], opts[:result], opts[:assets]
-=======
-      @graphiql_version,
-      opts[:query], opts[:var_string], opts[:result], opts[:socket_url]
->>>>>>> cdaba549
+      opts[:query], opts[:var_string], opts[:result], opts[:socket_url], opts[:assets]
     )
     |> rendered(conn)
   end
   defp render_interface(conn, :advanced, opts) do
     opts = Map.merge(@render_defaults, opts)
     graphiql_workspace_html(
-<<<<<<< HEAD
       opts[:query], opts[:var_string], opts[:default_headers],
       default_url(opts[:default_url]), opts[:assets]
-=======
-      @graphiql_workspace_version,
-      opts[:query],
-      opts[:var_string],
-      opts[:default_headers],
-      default_url(opts[:default_url])
->>>>>>> cdaba549
     )
     |> rendered(conn)
   end
