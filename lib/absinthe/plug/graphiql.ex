--- conflicted
+++ resolved
@@ -86,19 +86,14 @@
   """
 
   require EEx
-  
+
   @graphiql_template_path Path.join(__DIR__, "graphiql")
-  
+
   EEx.function_from_file :defp, :graphiql_html, Path.join(@graphiql_template_path, "graphiql.html.eex"),
     [:query_string, :variables_string, :result_string, :socket_url, :assets]
 
-<<<<<<< HEAD
-  EEx.function_from_file :defp, :graphiql_workspace_html, Path.join(__DIR__, "graphiql_workspace.html.eex"),
+  EEx.function_from_file :defp, :graphiql_workspace_html, Path.join(@graphiql_template_path, "graphiql_workspace.html.eex"),
     [:query_string, :variables_string, :default_headers, :default_url, :socket_url, :assets]
-=======
-  EEx.function_from_file :defp, :graphiql_workspace_html, Path.join(@graphiql_template_path, "graphiql_workspace.html.eex"),
-    [:query_string, :variables_string, :default_headers, :default_url, :assets]
->>>>>>> 3624e86a
 
   @behaviour Plug
 
@@ -289,12 +284,8 @@
   end
   defp render_interface(conn, :advanced, opts) do
     opts = Map.merge(@render_defaults, opts)
-<<<<<<< HEAD
       |> with_socket_url(conn, opts)
-    
-=======
-
->>>>>>> 3624e86a
+
     graphiql_workspace_html(
       opts[:query], opts[:var_string], opts[:default_headers],
       default_url(opts[:default_url]), opts[:socket_url], opts[:assets]
